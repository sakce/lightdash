--- conflicted
+++ resolved
@@ -55,11 +55,6 @@
 
     graphileUtils: Promise<WorkerUtils>;
 
-<<<<<<< HEAD
-    constructor({ lightdashConfig }: SchedulerClientDependencies) {
-        this.lightdashConfig = lightdashConfig;
-        this.graphileUtils = makeWorkerUtils({});
-=======
     schedulerModel: SchedulerModel;
 
     constructor({
@@ -71,12 +66,6 @@
         this.graphileUtils = makeWorkerUtils({
             connectionString: lightdashConfig.database.connectionUri,
         })
-            .then((utils) => utils)
-            .catch((e: any) => {
-                Logger.error('Error migrating graphile worker', e);
-                process.exit(1);
-            });
->>>>>>> c5626f08
     }
 
     async getScheduledJobs(schedulerUuid: string): Promise<ScheduledJobs[]> {
